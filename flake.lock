{
  "nodes": {
    "awslc": {
      "inputs": {
        "flake-utils": "flake-utils",
        "nix": "nix",
        "nixpkgs": "nixpkgs_2"
      },
      "locked": {
        "lastModified": 1728071784,
        "narHash": "sha256-Nuxw5kmd9ISY9v/0OpGtJEdRTCwNKW4LMRwN7XAiwBk=",
        "owner": "dougch",
        "repo": "aws-lc",
        "rev": "dca587a40ed9942be40a7d9e1a196be41173d3cf",
        "type": "github"
      },
      "original": {
        "owner": "dougch",
        "ref": "nixv1.36.0",
        "repo": "aws-lc",
        "type": "github"
      }
    },
    "awslcfips2022": {
      "inputs": {
        "flake-utils": "flake-utils_2",
        "nix": "nix_2",
        "nixpkgs": "nixpkgs_4"
      },
      "locked": {
        "lastModified": 1739295890,
        "narHash": "sha256-UATSjBnOI5fMy1BlEm+vMOyg7oAWLxIvnSwLYyQTpMQ=",
        "owner": "dougch",
        "repo": "aws-lc",
        "rev": "4251a90780709ace8f192fe8675f7a9da5136148",
        "type": "github"
      },
      "original": {
        "owner": "dougch",
        "ref": "nixAWS-LC-FIPS-2.0.17",
        "repo": "aws-lc",
        "type": "github"
      }
    },
    "awslcfips2024": {
      "inputs": {
        "flake-utils": "flake-utils_4",
        "nix": "nix_3",
        "nixpkgs": "nixpkgs_6"
      },
      "locked": {
        "lastModified": 1739296835,
        "narHash": "sha256-+AwibQw70lE+V1akjYJzQeTwmymUaa3eyj5pL5rq0e8=",
        "owner": "dougch",
        "repo": "aws-lc",
        "rev": "28c6bbca3a621314552fef75412dece3b2c7e7c6",
        "type": "github"
      },
      "original": {
        "owner": "dougch",
        "ref": "nixfips-2024-09-27",
        "repo": "aws-lc",
        "type": "github"
      }
    },
    "flake-compat": {
      "flake": false,
      "locked": {
        "lastModified": 1733328505,
        "narHash": "sha256-NeCCThCEP3eCl2l/+27kNNK7QrwZB1IJCrXfrbv5oqU=",
        "owner": "edolstra",
        "repo": "flake-compat",
        "rev": "ff81ac966bb2cae68946d5ed5fc4994f96d0ffec",
        "type": "github"
      },
      "original": {
        "owner": "edolstra",
        "repo": "flake-compat",
        "type": "github"
      }
    },
    "flake-compat_2": {
      "flake": false,
      "locked": {
        "lastModified": 1733328505,
        "narHash": "sha256-NeCCThCEP3eCl2l/+27kNNK7QrwZB1IJCrXfrbv5oqU=",
        "owner": "edolstra",
        "repo": "flake-compat",
        "rev": "ff81ac966bb2cae68946d5ed5fc4994f96d0ffec",
        "type": "github"
      },
      "original": {
        "owner": "edolstra",
        "repo": "flake-compat",
        "type": "github"
      }
    },
    "flake-compat_3": {
      "flake": false,
      "locked": {
        "lastModified": 1733328505,
        "narHash": "sha256-NeCCThCEP3eCl2l/+27kNNK7QrwZB1IJCrXfrbv5oqU=",
        "owner": "edolstra",
        "repo": "flake-compat",
        "rev": "ff81ac966bb2cae68946d5ed5fc4994f96d0ffec",
        "type": "github"
      },
      "original": {
        "owner": "edolstra",
        "repo": "flake-compat",
        "type": "github"
      }
    },
    "flake-parts": {
      "inputs": {
        "nixpkgs-lib": [
          "awslc",
          "nix",
          "nixpkgs"
        ]
      },
      "locked": {
        "lastModified": 1733312601,
        "narHash": "sha256-4pDvzqnegAfRkPwO3wmwBhVi/Sye1mzps0zHWYnP88c=",
        "owner": "hercules-ci",
        "repo": "flake-parts",
        "rev": "205b12d8b7cd4802fbcb8e8ef6a0f1408781a4f9",
        "type": "github"
      },
      "original": {
        "owner": "hercules-ci",
        "repo": "flake-parts",
        "type": "github"
      }
    },
    "flake-parts_2": {
      "inputs": {
        "nixpkgs-lib": [
          "awslcfips2022",
          "nix",
          "nixpkgs"
        ]
      },
      "locked": {
        "lastModified": 1733312601,
        "narHash": "sha256-4pDvzqnegAfRkPwO3wmwBhVi/Sye1mzps0zHWYnP88c=",
        "owner": "hercules-ci",
        "repo": "flake-parts",
        "rev": "205b12d8b7cd4802fbcb8e8ef6a0f1408781a4f9",
        "type": "github"
      },
      "original": {
        "owner": "hercules-ci",
        "repo": "flake-parts",
        "type": "github"
      }
    },
    "flake-parts_3": {
      "inputs": {
        "nixpkgs-lib": [
          "awslcfips2024",
          "nix",
          "nixpkgs"
        ]
      },
      "locked": {
        "lastModified": 1733312601,
        "narHash": "sha256-4pDvzqnegAfRkPwO3wmwBhVi/Sye1mzps0zHWYnP88c=",
        "owner": "hercules-ci",
        "repo": "flake-parts",
        "rev": "205b12d8b7cd4802fbcb8e8ef6a0f1408781a4f9",
        "type": "github"
      },
      "original": {
        "owner": "hercules-ci",
        "repo": "flake-parts",
        "type": "github"
      }
    },
    "flake-utils": {
      "inputs": {
        "systems": "systems"
      },
      "locked": {
        "lastModified": 1731533236,
        "narHash": "sha256-l0KFg5HjrsfsO/JpG+r7fRrqm12kzFHyUHqHCVpMMbI=",
        "owner": "numtide",
        "repo": "flake-utils",
        "rev": "11707dc2f618dd54ca8739b309ec4fc024de578b",
        "type": "github"
      },
      "original": {
        "id": "flake-utils",
        "type": "indirect"
      }
    },
    "flake-utils_2": {
      "inputs": {
        "systems": "systems_2"
      },
      "locked": {
        "lastModified": 1731533236,
        "narHash": "sha256-l0KFg5HjrsfsO/JpG+r7fRrqm12kzFHyUHqHCVpMMbI=",
        "owner": "numtide",
        "repo": "flake-utils",
        "rev": "11707dc2f618dd54ca8739b309ec4fc024de578b",
        "type": "github"
      },
      "original": {
        "id": "flake-utils",
        "type": "indirect"
      }
    },
    "flake-utils_3": {
      "inputs": {
        "systems": "systems_3"
      },
      "locked": {
        "lastModified": 1710146030,
        "narHash": "sha256-SZ5L6eA7HJ/nmkzGG7/ISclqe6oZdOZTNoesiInkXPQ=",
        "owner": "numtide",
        "repo": "flake-utils",
        "rev": "b1d9ab70662946ef0850d488da1c9019f3a9752a",
        "type": "github"
      },
      "original": {
        "owner": "numtide",
        "repo": "flake-utils",
        "type": "github"
      }
    },
    "flake-utils_4": {
      "inputs": {
        "systems": "systems_4"
      },
      "locked": {
        "lastModified": 1731533236,
        "narHash": "sha256-l0KFg5HjrsfsO/JpG+r7fRrqm12kzFHyUHqHCVpMMbI=",
        "owner": "numtide",
        "repo": "flake-utils",
        "rev": "11707dc2f618dd54ca8739b309ec4fc024de578b",
        "type": "github"
      },
      "original": {
        "id": "flake-utils",
        "type": "indirect"
      }
    },
    "flake-utils_5": {
      "inputs": {
        "systems": "systems_5"
      },
      "locked": {
        "lastModified": 1731533236,
        "narHash": "sha256-l0KFg5HjrsfsO/JpG+r7fRrqm12kzFHyUHqHCVpMMbI=",
        "owner": "numtide",
        "repo": "flake-utils",
        "rev": "11707dc2f618dd54ca8739b309ec4fc024de578b",
        "type": "github"
      },
      "original": {
<<<<<<< HEAD
        "id": "flake-utils",
        "type": "indirect"
=======
        "owner": "numtide",
        "repo": "flake-utils",
        "type": "github"
>>>>>>> 61eef71c
      }
    },
    "git-hooks-nix": {
      "inputs": {
        "flake-compat": [
          "awslc",
          "nix"
        ],
        "gitignore": [
          "awslc",
          "nix"
        ],
        "nixpkgs": [
          "awslc",
          "nix",
          "nixpkgs"
        ],
        "nixpkgs-stable": [
          "awslc",
          "nix",
          "nixpkgs"
        ]
      },
      "locked": {
        "lastModified": 1734279981,
        "narHash": "sha256-NdaCraHPp8iYMWzdXAt5Nv6sA3MUzlCiGiR586TCwo0=",
        "owner": "cachix",
        "repo": "git-hooks.nix",
        "rev": "aa9f40c906904ebd83da78e7f328cd8aeaeae785",
        "type": "github"
      },
      "original": {
        "owner": "cachix",
        "repo": "git-hooks.nix",
        "type": "github"
      }
    },
    "git-hooks-nix_2": {
      "inputs": {
        "flake-compat": [
          "awslcfips2022",
          "nix"
        ],
        "gitignore": [
          "awslcfips2022",
          "nix"
        ],
        "nixpkgs": [
          "awslcfips2022",
          "nix",
          "nixpkgs"
        ],
        "nixpkgs-stable": [
          "awslcfips2022",
          "nix",
          "nixpkgs"
        ]
      },
      "locked": {
        "lastModified": 1734279981,
        "narHash": "sha256-NdaCraHPp8iYMWzdXAt5Nv6sA3MUzlCiGiR586TCwo0=",
        "owner": "cachix",
        "repo": "git-hooks.nix",
        "rev": "aa9f40c906904ebd83da78e7f328cd8aeaeae785",
        "type": "github"
      },
      "original": {
        "owner": "cachix",
        "repo": "git-hooks.nix",
        "type": "github"
      }
    },
    "git-hooks-nix_3": {
      "inputs": {
        "flake-compat": [
          "awslcfips2024",
          "nix"
        ],
        "gitignore": [
          "awslcfips2024",
          "nix"
        ],
        "nixpkgs": [
          "awslcfips2024",
          "nix",
          "nixpkgs"
        ],
        "nixpkgs-stable": [
          "awslcfips2024",
          "nix",
          "nixpkgs"
        ]
      },
      "locked": {
        "lastModified": 1734279981,
        "narHash": "sha256-NdaCraHPp8iYMWzdXAt5Nv6sA3MUzlCiGiR586TCwo0=",
        "owner": "cachix",
        "repo": "git-hooks.nix",
        "rev": "aa9f40c906904ebd83da78e7f328cd8aeaeae785",
        "type": "github"
      },
      "original": {
        "owner": "cachix",
        "repo": "git-hooks.nix",
        "type": "github"
      }
    },
    "nix": {
      "inputs": {
        "flake-compat": "flake-compat",
        "flake-parts": "flake-parts",
        "git-hooks-nix": "git-hooks-nix",
        "nixpkgs": "nixpkgs",
        "nixpkgs-23-11": "nixpkgs-23-11",
        "nixpkgs-regression": "nixpkgs-regression"
      },
      "locked": {
<<<<<<< HEAD
        "lastModified": 1745342934,
        "narHash": "sha256-FGCCsRGdrEkDWWovzdI885dzA+kMdkwmIZjnwsWbqIE=",
        "owner": "NixOS",
        "repo": "nix",
        "rev": "876f676d90506990406529881239d55898fc86d2",
=======
        "lastModified": 1748472379,
        "narHash": "sha256-BMcxHC9EVBIbcRzhBd1O19CDOhkbprPSRUyLKbgCKWs=",
        "owner": "NixOS",
        "repo": "nix",
        "rev": "ba960675354347f9f3cd833da9b519ecbab7170c",
>>>>>>> 61eef71c
        "type": "github"
      },
      "original": {
        "id": "nix",
        "type": "indirect"
      }
    },
    "nix_2": {
      "inputs": {
        "flake-compat": "flake-compat_2",
        "flake-parts": "flake-parts_2",
        "git-hooks-nix": "git-hooks-nix_2",
        "nixfmt": "nixfmt",
        "nixpkgs": "nixpkgs_3",
        "nixpkgs-23-11": "nixpkgs-23-11_2",
        "nixpkgs-regression": "nixpkgs-regression_2"
      },
      "locked": {
        "lastModified": 1739205346,
        "narHash": "sha256-DnCGc1t8eRMnoRl/+OeVTfS/Tqxg511/3BxTEDLXCYc=",
        "owner": "NixOS",
        "repo": "nix",
        "rev": "92bf150b1ce8ca15df3424a170ccb695adcbfe05",
        "type": "github"
      },
      "original": {
        "id": "nix",
        "type": "indirect"
      }
    },
    "nix_3": {
      "inputs": {
        "flake-compat": "flake-compat_3",
        "flake-parts": "flake-parts_3",
        "git-hooks-nix": "git-hooks-nix_3",
        "nixpkgs": "nixpkgs_5",
        "nixpkgs-23-11": "nixpkgs-23-11_3",
        "nixpkgs-regression": "nixpkgs-regression_3"
      },
      "locked": {
        "lastModified": 1736859128,
        "narHash": "sha256-TbnLQ3Z2Voj0mMHhw30dJPEjQYmj6bfLMVGr8RU20v4=",
        "owner": "NixOS",
        "repo": "nix",
        "rev": "8aafc0588594033fc6f1c3e2a36fe6f04559981f",
        "type": "github"
      },
      "original": {
        "id": "nix",
        "type": "indirect"
      }
    },
<<<<<<< HEAD
    "nix_4": {
      "inputs": {
        "flake-compat": "flake-compat_4",
        "flake-parts": "flake-parts_4",
        "git-hooks-nix": "git-hooks-nix_4",
        "nixpkgs": "nixpkgs_7",
        "nixpkgs-23-11": "nixpkgs-23-11_4",
        "nixpkgs-regression": "nixpkgs-regression_4"
      },
      "locked": {
        "lastModified": 1745342934,
        "narHash": "sha256-FGCCsRGdrEkDWWovzdI885dzA+kMdkwmIZjnwsWbqIE=",
        "owner": "NixOS",
        "repo": "nix",
        "rev": "876f676d90506990406529881239d55898fc86d2",
        "type": "github"
      },
      "original": {
        "id": "nix",
        "type": "indirect"
      }
    },
=======
>>>>>>> 61eef71c
    "nixfmt": {
      "inputs": {
        "flake-utils": "flake-utils_3"
      },
      "locked": {
        "lastModified": 1736283758,
        "narHash": "sha256-hrKhUp2V2fk/dvzTTHFqvtOg000G1e+jyIam+D4XqhA=",
        "owner": "NixOS",
        "repo": "nixfmt",
        "rev": "8d4bd690c247004d90d8554f0b746b1231fe2436",
        "type": "github"
      },
      "original": {
        "owner": "NixOS",
        "repo": "nixfmt",
        "type": "github"
      }
    },
    "nixpkgs": {
      "locked": {
<<<<<<< HEAD
        "lastModified": 1744232761,
        "narHash": "sha256-gbl9hE39nQRpZaLjhWKmEu5ejtQsgI5TWYrIVVJn30U=",
        "owner": "NixOS",
        "repo": "nixpkgs",
        "rev": "f675531bc7e6657c10a18b565cfebd8aa9e24c14",
=======
        "lastModified": 1747179050,
        "narHash": "sha256-qhFMmDkeJX9KJwr5H32f1r7Prs7XbQWtO0h3V0a0rFY=",
        "owner": "NixOS",
        "repo": "nixpkgs",
        "rev": "adaa24fbf46737f3f1b5497bf64bae750f82942e",
>>>>>>> 61eef71c
        "type": "github"
      },
      "original": {
        "owner": "NixOS",
        "ref": "nixos-unstable",
        "repo": "nixpkgs",
        "type": "github"
      }
    },
    "nixpkgs-23-11": {
      "locked": {
        "lastModified": 1717159533,
        "narHash": "sha256-oamiKNfr2MS6yH64rUn99mIZjc45nGJlj9eGth/3Xuw=",
        "owner": "NixOS",
        "repo": "nixpkgs",
        "rev": "a62e6edd6d5e1fa0329b8653c801147986f8d446",
        "type": "github"
      },
      "original": {
        "owner": "NixOS",
        "repo": "nixpkgs",
        "rev": "a62e6edd6d5e1fa0329b8653c801147986f8d446",
        "type": "github"
      }
    },
    "nixpkgs-23-11_2": {
      "locked": {
        "lastModified": 1717159533,
        "narHash": "sha256-oamiKNfr2MS6yH64rUn99mIZjc45nGJlj9eGth/3Xuw=",
        "owner": "NixOS",
        "repo": "nixpkgs",
        "rev": "a62e6edd6d5e1fa0329b8653c801147986f8d446",
        "type": "github"
      },
      "original": {
        "owner": "NixOS",
        "repo": "nixpkgs",
        "rev": "a62e6edd6d5e1fa0329b8653c801147986f8d446",
        "type": "github"
      }
    },
    "nixpkgs-23-11_3": {
      "locked": {
        "lastModified": 1717159533,
        "narHash": "sha256-oamiKNfr2MS6yH64rUn99mIZjc45nGJlj9eGth/3Xuw=",
        "owner": "NixOS",
        "repo": "nixpkgs",
        "rev": "a62e6edd6d5e1fa0329b8653c801147986f8d446",
        "type": "github"
      },
      "original": {
        "owner": "NixOS",
        "repo": "nixpkgs",
        "rev": "a62e6edd6d5e1fa0329b8653c801147986f8d446",
        "type": "github"
      }
    },
    "nixpkgs-regression": {
      "locked": {
        "lastModified": 1643052045,
        "narHash": "sha256-uGJ0VXIhWKGXxkeNnq4TvV3CIOkUJ3PAoLZ3HMzNVMw=",
        "owner": "NixOS",
        "repo": "nixpkgs",
        "rev": "215d4d0fd80ca5163643b03a33fde804a29cc1e2",
        "type": "github"
      },
      "original": {
        "owner": "NixOS",
        "repo": "nixpkgs",
        "rev": "215d4d0fd80ca5163643b03a33fde804a29cc1e2",
        "type": "github"
      }
    },
    "nixpkgs-regression_2": {
      "locked": {
        "lastModified": 1643052045,
        "narHash": "sha256-uGJ0VXIhWKGXxkeNnq4TvV3CIOkUJ3PAoLZ3HMzNVMw=",
        "owner": "NixOS",
        "repo": "nixpkgs",
        "rev": "215d4d0fd80ca5163643b03a33fde804a29cc1e2",
        "type": "github"
      },
      "original": {
        "owner": "NixOS",
        "repo": "nixpkgs",
        "rev": "215d4d0fd80ca5163643b03a33fde804a29cc1e2",
        "type": "github"
      }
    },
    "nixpkgs-regression_3": {
      "locked": {
        "lastModified": 1643052045,
        "narHash": "sha256-uGJ0VXIhWKGXxkeNnq4TvV3CIOkUJ3PAoLZ3HMzNVMw=",
        "owner": "NixOS",
        "repo": "nixpkgs",
        "rev": "215d4d0fd80ca5163643b03a33fde804a29cc1e2",
        "type": "github"
      },
      "original": {
        "owner": "NixOS",
        "repo": "nixpkgs",
        "rev": "215d4d0fd80ca5163643b03a33fde804a29cc1e2",
        "type": "github"
      }
    },
    "nixpkgs_2": {
      "locked": {
        "lastModified": 1688392541,
        "narHash": "sha256-lHrKvEkCPTUO+7tPfjIcb7Trk6k31rz18vkyqmkeJfY=",
        "owner": "NixOS",
        "repo": "nixpkgs",
        "rev": "ea4c80b39be4c09702b0cb3b42eab59e2ba4f24b",
        "type": "github"
      },
      "original": {
        "owner": "NixOS",
        "ref": "nixos-22.11",
        "repo": "nixpkgs",
        "type": "github"
      }
    },
    "nixpkgs_3": {
      "locked": {
        "lastModified": 1734359947,
        "narHash": "sha256-1Noao/H+N8nFB4Beoy8fgwrcOQLVm9o4zKW1ODaqK9E=",
        "owner": "NixOS",
        "repo": "nixpkgs",
        "rev": "48d12d5e70ee91fe8481378e540433a7303dbf6a",
        "type": "github"
      },
      "original": {
        "owner": "NixOS",
        "ref": "release-24.11",
        "repo": "nixpkgs",
        "type": "github"
      }
    },
    "nixpkgs_4": {
      "locked": {
        "lastModified": 1688392541,
        "narHash": "sha256-lHrKvEkCPTUO+7tPfjIcb7Trk6k31rz18vkyqmkeJfY=",
        "owner": "NixOS",
        "repo": "nixpkgs",
        "rev": "ea4c80b39be4c09702b0cb3b42eab59e2ba4f24b",
        "type": "github"
      },
      "original": {
        "owner": "NixOS",
        "ref": "nixos-22.11",
        "repo": "nixpkgs",
        "type": "github"
      }
    },
    "nixpkgs_5": {
      "locked": {
        "lastModified": 1734359947,
        "narHash": "sha256-1Noao/H+N8nFB4Beoy8fgwrcOQLVm9o4zKW1ODaqK9E=",
        "owner": "NixOS",
        "repo": "nixpkgs",
        "rev": "48d12d5e70ee91fe8481378e540433a7303dbf6a",
        "type": "github"
      },
      "original": {
        "owner": "NixOS",
        "ref": "release-24.11",
        "repo": "nixpkgs",
        "type": "github"
      }
    },
    "nixpkgs_6": {
      "locked": {
        "lastModified": 1688392541,
        "narHash": "sha256-lHrKvEkCPTUO+7tPfjIcb7Trk6k31rz18vkyqmkeJfY=",
        "owner": "NixOS",
        "repo": "nixpkgs",
        "rev": "ea4c80b39be4c09702b0cb3b42eab59e2ba4f24b",
        "type": "github"
      },
      "original": {
        "owner": "NixOS",
        "ref": "nixos-22.11",
        "repo": "nixpkgs",
        "type": "github"
      }
    },
    "nixpkgs_7": {
      "locked": {
<<<<<<< HEAD
        "lastModified": 1744232761,
        "narHash": "sha256-gbl9hE39nQRpZaLjhWKmEu5ejtQsgI5TWYrIVVJn30U=",
        "owner": "NixOS",
        "repo": "nixpkgs",
        "rev": "f675531bc7e6657c10a18b565cfebd8aa9e24c14",
        "type": "github"
      },
      "original": {
        "owner": "NixOS",
        "ref": "nixos-unstable",
        "repo": "nixpkgs",
        "type": "github"
      }
    },
    "nixpkgs_8": {
      "locked": {
        "lastModified": 1688392541,
        "narHash": "sha256-lHrKvEkCPTUO+7tPfjIcb7Trk6k31rz18vkyqmkeJfY=",
=======
        "lastModified": 1748037224,
        "narHash": "sha256-92vihpZr6dwEMV6g98M5kHZIttrWahb9iRPBm1atcPk=",
>>>>>>> 61eef71c
        "owner": "NixOS",
        "repo": "nixpkgs",
        "rev": "f09dede81861f3a83f7f06641ead34f02f37597f",
        "type": "github"
      },
      "original": {
        "owner": "NixOS",
        "ref": "nixos-24.11",
        "repo": "nixpkgs",
        "type": "github"
      }
    },
    "root": {
      "inputs": {
        "awslc": "awslc",
        "awslcfips2022": "awslcfips2022",
        "awslcfips2024": "awslcfips2024",
        "flake-utils": "flake-utils_5",
<<<<<<< HEAD
        "nix": "nix_4",
        "nixpkgs": "nixpkgs_8"
=======
        "nixpkgs": "nixpkgs_7"
>>>>>>> 61eef71c
      }
    },
    "systems": {
      "locked": {
        "lastModified": 1681028828,
        "narHash": "sha256-Vy1rq5AaRuLzOxct8nz4T6wlgyUR7zLU309k9mBC768=",
        "owner": "nix-systems",
        "repo": "default",
        "rev": "da67096a3b9bf56a91d16901293e51ba5b49a27e",
        "type": "github"
      },
      "original": {
        "owner": "nix-systems",
        "repo": "default",
        "type": "github"
      }
    },
    "systems_2": {
      "locked": {
        "lastModified": 1681028828,
        "narHash": "sha256-Vy1rq5AaRuLzOxct8nz4T6wlgyUR7zLU309k9mBC768=",
        "owner": "nix-systems",
        "repo": "default",
        "rev": "da67096a3b9bf56a91d16901293e51ba5b49a27e",
        "type": "github"
      },
      "original": {
        "owner": "nix-systems",
        "repo": "default",
        "type": "github"
      }
    },
    "systems_3": {
      "locked": {
        "lastModified": 1681028828,
        "narHash": "sha256-Vy1rq5AaRuLzOxct8nz4T6wlgyUR7zLU309k9mBC768=",
        "owner": "nix-systems",
        "repo": "default",
        "rev": "da67096a3b9bf56a91d16901293e51ba5b49a27e",
        "type": "github"
      },
      "original": {
        "owner": "nix-systems",
        "repo": "default",
        "type": "github"
      }
    },
    "systems_4": {
      "locked": {
        "lastModified": 1681028828,
        "narHash": "sha256-Vy1rq5AaRuLzOxct8nz4T6wlgyUR7zLU309k9mBC768=",
        "owner": "nix-systems",
        "repo": "default",
        "rev": "da67096a3b9bf56a91d16901293e51ba5b49a27e",
        "type": "github"
      },
      "original": {
        "owner": "nix-systems",
        "repo": "default",
        "type": "github"
      }
    },
    "systems_5": {
      "locked": {
        "lastModified": 1681028828,
        "narHash": "sha256-Vy1rq5AaRuLzOxct8nz4T6wlgyUR7zLU309k9mBC768=",
        "owner": "nix-systems",
        "repo": "default",
        "rev": "da67096a3b9bf56a91d16901293e51ba5b49a27e",
        "type": "github"
      },
      "original": {
        "owner": "nix-systems",
        "repo": "default",
        "type": "github"
      }
    }
  },
  "root": "root",
  "version": 7
}<|MERGE_RESOLUTION|>--- conflicted
+++ resolved
@@ -259,14 +259,9 @@
         "type": "github"
       },
       "original": {
-<<<<<<< HEAD
-        "id": "flake-utils",
-        "type": "indirect"
-=======
         "owner": "numtide",
         "repo": "flake-utils",
         "type": "github"
->>>>>>> 61eef71c
       }
     },
     "git-hooks-nix": {
@@ -384,19 +379,11 @@
         "nixpkgs-regression": "nixpkgs-regression"
       },
       "locked": {
-<<<<<<< HEAD
-        "lastModified": 1745342934,
-        "narHash": "sha256-FGCCsRGdrEkDWWovzdI885dzA+kMdkwmIZjnwsWbqIE=",
-        "owner": "NixOS",
-        "repo": "nix",
-        "rev": "876f676d90506990406529881239d55898fc86d2",
-=======
         "lastModified": 1748472379,
         "narHash": "sha256-BMcxHC9EVBIbcRzhBd1O19CDOhkbprPSRUyLKbgCKWs=",
         "owner": "NixOS",
         "repo": "nix",
         "rev": "ba960675354347f9f3cd833da9b519ecbab7170c",
->>>>>>> 61eef71c
         "type": "github"
       },
       "original": {
@@ -449,31 +436,6 @@
         "type": "indirect"
       }
     },
-<<<<<<< HEAD
-    "nix_4": {
-      "inputs": {
-        "flake-compat": "flake-compat_4",
-        "flake-parts": "flake-parts_4",
-        "git-hooks-nix": "git-hooks-nix_4",
-        "nixpkgs": "nixpkgs_7",
-        "nixpkgs-23-11": "nixpkgs-23-11_4",
-        "nixpkgs-regression": "nixpkgs-regression_4"
-      },
-      "locked": {
-        "lastModified": 1745342934,
-        "narHash": "sha256-FGCCsRGdrEkDWWovzdI885dzA+kMdkwmIZjnwsWbqIE=",
-        "owner": "NixOS",
-        "repo": "nix",
-        "rev": "876f676d90506990406529881239d55898fc86d2",
-        "type": "github"
-      },
-      "original": {
-        "id": "nix",
-        "type": "indirect"
-      }
-    },
-=======
->>>>>>> 61eef71c
     "nixfmt": {
       "inputs": {
         "flake-utils": "flake-utils_3"
@@ -494,19 +456,11 @@
     },
     "nixpkgs": {
       "locked": {
-<<<<<<< HEAD
-        "lastModified": 1744232761,
-        "narHash": "sha256-gbl9hE39nQRpZaLjhWKmEu5ejtQsgI5TWYrIVVJn30U=",
-        "owner": "NixOS",
-        "repo": "nixpkgs",
-        "rev": "f675531bc7e6657c10a18b565cfebd8aa9e24c14",
-=======
         "lastModified": 1747179050,
         "narHash": "sha256-qhFMmDkeJX9KJwr5H32f1r7Prs7XbQWtO0h3V0a0rFY=",
         "owner": "NixOS",
         "repo": "nixpkgs",
         "rev": "adaa24fbf46737f3f1b5497bf64bae750f82942e",
->>>>>>> 61eef71c
         "type": "github"
       },
       "original": {
@@ -694,29 +648,8 @@
     },
     "nixpkgs_7": {
       "locked": {
-<<<<<<< HEAD
-        "lastModified": 1744232761,
-        "narHash": "sha256-gbl9hE39nQRpZaLjhWKmEu5ejtQsgI5TWYrIVVJn30U=",
-        "owner": "NixOS",
-        "repo": "nixpkgs",
-        "rev": "f675531bc7e6657c10a18b565cfebd8aa9e24c14",
-        "type": "github"
-      },
-      "original": {
-        "owner": "NixOS",
-        "ref": "nixos-unstable",
-        "repo": "nixpkgs",
-        "type": "github"
-      }
-    },
-    "nixpkgs_8": {
-      "locked": {
-        "lastModified": 1688392541,
-        "narHash": "sha256-lHrKvEkCPTUO+7tPfjIcb7Trk6k31rz18vkyqmkeJfY=",
-=======
         "lastModified": 1748037224,
         "narHash": "sha256-92vihpZr6dwEMV6g98M5kHZIttrWahb9iRPBm1atcPk=",
->>>>>>> 61eef71c
         "owner": "NixOS",
         "repo": "nixpkgs",
         "rev": "f09dede81861f3a83f7f06641ead34f02f37597f",
@@ -735,12 +668,7 @@
         "awslcfips2022": "awslcfips2022",
         "awslcfips2024": "awslcfips2024",
         "flake-utils": "flake-utils_5",
-<<<<<<< HEAD
-        "nix": "nix_4",
-        "nixpkgs": "nixpkgs_8"
-=======
         "nixpkgs": "nixpkgs_7"
->>>>>>> 61eef71c
       }
     },
     "systems": {
