--- conflicted
+++ resolved
@@ -43,25 +43,17 @@
     cert_chain.data = s2n_stuffer_raw_read(&conn->handshake.io, size_of_all_certificates);
     cert_chain.size = size_of_all_certificates;
 
-<<<<<<< HEAD
-    GUARD(conn->verify_cert_chain_cb(cert_chain.data, cert_chain.size, &cert_type, &public_key, conn->verify_cert_context));
-=======
-    const s2n_cert_validation_code rc = conn->config->verify_cert_chain_cb(conn, cert_chain.data, cert_chain.size, &public_key, conn->config->verify_cert_context);
+    const s2n_cert_validation_code rc = conn->config->verify_cert_chain_cb(conn, cert_chain.data, cert_chain.size, &cert_type, &public_key, conn->config->verify_cert_context);
 
     if (rc != S2N_CERT_OK) {
         S2N_ERROR(S2N_ERR_CERT_UNTRUSTED);
     }
->>>>>>> aefe3a06
 
     if(cert_type != S2N_CERT_TYPE_RSA_SIGN) {
         S2N_ERROR(S2N_ERR_INVALID_SIGNATURE_ALGORITHM);
     }
 
-<<<<<<< HEAD
-    conn->secure.server_rsa_public_key = public_key.key.rsa;
-=======
-    conn->secure.server_public_key = public_key.pkey;
->>>>>>> aefe3a06
+    conn->secure.server_public_key = public_key;
 
     return 0;
 }
