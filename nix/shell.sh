echo nix/shell.sh: Entering a devShell
export SRC_ROOT=$(pwd)
export PATH=$SRC_ROOT/build/bin:$PATH

banner()
{
    echo "+---------------------------------------------------------+"
    printf "| %-55s |\n" "$1"
    echo "+---------------------------------------------------------+"
}


function clean {
    banner "Cleanup up ./build"
    rm -rf ./build
}

function configure {
    banner "Configuring with cmake"
    cmake -S . -B./build \
          -DBUILD_TESTING=ON \
          -DS2N_INTEG_TESTS=ON \
          -DS2N_INSTALL_S2NC_S2ND=ON \
          -DS2N_INTEG_NIX=ON \
          -DBUILD_SHARED_LIBS=ON \
          -DCMAKE_BUILD_TYPE=RelWithDebInfo
}

function build {
    banner "Running Build"
    javac tests/integrationv2/bin/SSLSocketClient.java
    cmake --build ./build -j $(nproc)
}

function unit {
    if [[ -z "$1" ]]; then
        (cd $SRC_ROOT/build; ctest -L unit -j $(nproc) --verbose)
    else
        (cd $SRC_ROOT/build; ctest -L unit -R $1 -j $(nproc) --verbose)
    fi
}

function integ {
    if [ "$1" == "help" ]; then
        echo "The following tests are not supported:"
        echo " - cross_compatibility"
        echo "    This test depends on s2nc_head and s2nd_head. To run"
        echo "    the test build s2n-tls from the main branch on github."
        echo "    Change the names of s2n[cd] to s2n[cd]_head and add those"
        echo "    binaries to \$PATH."
        echo "- renegotiate_apache"
        echo "   This test requires apache to be running. See codebuild/bin/s2n_apache.sh"
        echo "    for more info."
        return
    fi
    if [[ -z "$1" ]]; then
        banner "Running all integ tests except cross_compatibility, renegotiate_apache."
        (cd $SRC_ROOT/build; ctest -L integrationv2 -E "(integrationv2_cross_compatibility|integrationv2_renegotiate_apache)" --verbose)
    else
        banner "Warning: cross_compatibility & renegotiate_apache are not supported in nix for various reasons integ help for more info."
        (cd $SRC_ROOT/build; ctest -L integrationv2 -R "$1" --verbose)
    fi
}

function check-clang-format {
    banner "Dry run of clang-format"
    (cd $SRC_ROOT;
    include_regex=".*\.(c|h)$";
    src_files=`find ./api -name .git -prune -o -regextype posix-egrep -regex "$include_regex" -print`;
    src_files+=" ";
    src_files+=`find ./bin -name .git -prune -o -regextype posix-egrep -regex "$include_regex" -print`;
    src_files+=" ";
    src_files+=`find ./crypto -name .git -prune -o -regextype posix-egrep -regex "$include_regex" -print`;
    src_files+=" ";
    src_files+=`find ./stuffer -name .git -prune -o -regextype posix-egrep -regex "$include_regex" -print`;
    src_files+=" ";
    src_files+=`find ./error -name .git -prune -o -regextype posix-egrep -regex "$include_regex" -print`;
    src_files+=" ";
    src_files+=`find ./tls -name .git -prune -o -regextype posix-egrep -regex "$include_regex" -print`;
    src_files+=" ";
    src_files+=`find ./utils -name .git -prune -o -regextype posix-egrep -regex "$include_regex" -print`;
    src_files+=" ";
    src_files+=`find ./tests/unit -name .git -prune -o -regextype posix-egrep -regex "$include_regex" -print`;
    src_files+=" ";
    src_files+=`find ./tests/testlib -name .git -prune -o -regextype posix-egrep -regex "$include_regex" -print`;
    echo $src_files | xargs -n 1 -P $(nproc) clang-format --dry-run -style=file)
}
function do-clang-format {
    banner "In place clang-format"
    (cd $SRC_ROOT;
    include_regex=".*\.(c|h)$";
    src_files=`find ./api -name .git -prune -o -regextype posix-egrep -regex "$include_regex" -print`;
    src_files+=" ";
    src_files+=`find ./bin -name .git -prune -o -regextype posix-egrep -regex "$include_regex" -print`;
    src_files+=" ";
    src_files+=`find ./crypto -name .git -prune -o -regextype posix-egrep -regex "$include_regex" -print`;
    src_files+=" ";
    src_files+=`find ./stuffer -name .git -prune -o -regextype posix-egrep -regex "$include_regex" -print`;
    src_files+=" ";
    src_files+=`find ./error -name .git -prune -o -regextype posix-egrep -regex "$include_regex" -print`;
    src_files+=" ";
    src_files+=`find ./tls -name .git -prune -o -regextype posix-egrep -regex "$include_regex" -print`;
    src_files+=" ";
    src_files+=`find ./utils -name .git -prune -o -regextype posix-egrep -regex "$include_regex" -print`;
    src_files+=" ";
    src_files+=`find ./tests/unit -name .git -prune -o -regextype posix-egrep -regex "$include_regex" -print`;
    src_files+=" ";
    src_files+=`find ./tests/testlib -name .git -prune -o -regextype posix-egrep -regex "$include_regex" -print`;
    echo $src_files | xargs -n 1 -P $(nproc) clang-format -style=file -i)
}

function test_toolchain_counts {
    # This is a starting point for a unit test of the devShell.
    # The choosen S2N_LIBCRYPTO should be 2, and the others should be zero.
    banner "Checking the CMAKE_INCLUDE_PATH for libcrypto counts"
    echo $CMAKE_INCLUDE_PATH|gawk 'BEGIN{RS=":"; o10=0; o11=0; o3=0;awslc=0}
      /openssl-3.0/{o3++}
      /openssl-1.1/{o11++}
      /openssl-1.0/{o10++}
      /aws-lc/{awslc++}
<<<<<<< HEAD
      END{print "\nOpenssl3:\t",o3,"\nOpenssl1.1:\t",o11,"\nOpenssl1.0.2:\t",o10,"\nAwlc:\t\t",awslc}'
=======
      /libressl/{libre++}
      END{print "\nOpenssl3:\t",o3,"\nOpenssl1.1:\t",o1,"\nAwlc:\t\t",awslc,"\nLibreSSL:\t", libre}'
>>>>>>> eb52b0d3
    banner "Checking tooling counts (these should all be 1)"
    echo -e "\nOpenssl integ:\t $(openssl version|grep -c '1.1.1')"
    echo -e "Corretto:\t $(java -version 2>&1|grep -ce 'Runtime.*Corretto')"
    echo -e "gnutls-cli:\t $(gnutls-cli --version |grep -c 'gnutls-cli 3.7')"
    echo -e "gnutls-serv:\t $(gnutls-serv --version |grep -c 'gnutls-serv 3.7')"
    echo -e "Nix Python:\t $(which python|grep -c '/nix/store')"
    echo -e "Nix pytest:\t $(which pytest|grep -c '/nix/store')"
    echo -e "Nix sslyze:\t $(which sslyze|grep -c '/nix/store')"
    echo -e "python nassl:\t $(pip freeze|grep -c 'nassl')"
}
<|MERGE_RESOLUTION|>--- conflicted
+++ resolved
@@ -118,12 +118,8 @@
       /openssl-1.1/{o11++}
       /openssl-1.0/{o10++}
       /aws-lc/{awslc++}
-<<<<<<< HEAD
-      END{print "\nOpenssl3:\t",o3,"\nOpenssl1.1:\t",o11,"\nOpenssl1.0.2:\t",o10,"\nAwlc:\t\t",awslc}'
-=======
       /libressl/{libre++}
-      END{print "\nOpenssl3:\t",o3,"\nOpenssl1.1:\t",o1,"\nAwlc:\t\t",awslc,"\nLibreSSL:\t", libre}'
->>>>>>> eb52b0d3
+      END{print "\nOpenssl3:\t",o3,"\nOpenssl1.1:\t",o11,"\nOpenssl1.0.2:\t",o10,"\nAwlc:\t\t",awslc,"\nLibreSSL:\t", libre}'
     banner "Checking tooling counts (these should all be 1)"
     echo -e "\nOpenssl integ:\t $(openssl version|grep -c '1.1.1')"
     echo -e "Corretto:\t $(java -version 2>&1|grep -ce 'Runtime.*Corretto')"
