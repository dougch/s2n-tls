echo nix/shell.sh: Entering a devShell
export SRC_ROOT=$(pwd)
export PATH=$SRC_ROOT/build/bin:$PATH

banner()
{
    echo "+---------------------------------------------------------+"
    printf "| %-55s |\n" "$1"
    echo "+---------------------------------------------------------+"
}


function clean {
    banner "Cleanup ./build"
    rm -rf ./build
}

function configure {
    banner "Configuring with cmake"
    cmake -S . -B./build \
          -DBUILD_TESTING=ON \
          -DS2N_INTEG_TESTS=ON \
          -DS2N_INSTALL_S2NC_S2ND=ON \
          -DS2N_INTEG_NIX=ON \
          -DBUILD_SHARED_LIBS=ON \
          $S2N_CMAKE_OPTIONS \
          -DCMAKE_BUILD_TYPE=RelWithDebInfo
}

function build {
    banner "Running Build"
    javac tests/integrationv2/bin/SSLSocketClient.java
    cmake --build ./build -j $(nproc)
}

function unit {
    if [[ -z "$1" ]]; then
        (cd $SRC_ROOT/build; ctest -L unit -j $(nproc) --verbose)
    else
        (cd $SRC_ROOT/build; ctest -L unit -R $1 -j $(nproc) --verbose)
    fi
}

function integ {
    if [ "$1" == "help" ]; then
        echo "The following tests are not supported:"
        echo " - cross_compatibility"
        echo "    This test depends on s2nc_head and s2nd_head. To run"
        echo "    the test build s2n-tls from the main branch on github."
        echo "    Change the names of s2n[cd] to s2n[cd]_head and add those"
        echo "    binaries to \$PATH."
        echo "- renegotiate_apache"
        echo "   This test requires apache to be running. See codebuild/bin/s2n_apache.sh"
        echo "    for more info."
        echo "- sslyze"
        echo "   Sslyze/nassl was only built for x86, for certain versions of python upto version 3.10."

        return
    fi
    if [[ -z "$1" ]]; then
        banner "Running all integ tests except cross_compatibility, renegotiate_apache."
        (cd $SRC_ROOT/build; ctest -L integrationv2 -E "(integrationv2_cross_compatibility|integrationv2_renegotiate_apache)" --verbose)
    else
        banner "Warning: cross_compatibility & renegotiate_apache are not supported in nix for various reasons integ help for more info."
        for test in $@; do
            ctest --test-dir ./build -L integrationv2 --no-tests=error --output-on-failure -R "$test" --verbose
            if [ "$?" -ne 0 ]; then
               echo "Test failed, stopping execution"
               return 1
            fi
        done
    fi
}

function check-clang-format {
    banner "Dry run of clang-format"
    (cd $SRC_ROOT;
    include_regex=".*\.(c|h)$";
    src_files=`find ./api -name .git -prune -o -regextype posix-egrep -regex "$include_regex" -print`;
    src_files+=" ";
    src_files+=`find ./bin -name .git -prune -o -regextype posix-egrep -regex "$include_regex" -print`;
    src_files+=" ";
    src_files+=`find ./crypto -name .git -prune -o -regextype posix-egrep -regex "$include_regex" -print`;
    src_files+=" ";
    src_files+=`find ./stuffer -name .git -prune -o -regextype posix-egrep -regex "$include_regex" -print`;
    src_files+=" ";
    src_files+=`find ./error -name .git -prune -o -regextype posix-egrep -regex "$include_regex" -print`;
    src_files+=" ";
    src_files+=`find ./tls -name .git -prune -o -regextype posix-egrep -regex "$include_regex" -print`;
    src_files+=" ";
    src_files+=`find ./utils -name .git -prune -o -regextype posix-egrep -regex "$include_regex" -print`;
    src_files+=" ";
    src_files+=`find ./tests/unit -name .git -prune -o -regextype posix-egrep -regex "$include_regex" -print`;
    src_files+=" ";
    src_files+=`find ./tests/testlib -name .git -prune -o -regextype posix-egrep -regex "$include_regex" -print`;
    echo $src_files | xargs -n 1 -P $(nproc) clang-format --dry-run -style=file)
}
function do-clang-format {
    banner "In place clang-format"
    (cd $SRC_ROOT;
    include_regex=".*\.(c|h)$";
    src_files=`find ./api -name .git -prune -o -regextype posix-egrep -regex "$include_regex" -print`;
    src_files+=" ";
    src_files+=`find ./bin -name .git -prune -o -regextype posix-egrep -regex "$include_regex" -print`;
    src_files+=" ";
    src_files+=`find ./crypto -name .git -prune -o -regextype posix-egrep -regex "$include_regex" -print`;
    src_files+=" ";
    src_files+=`find ./stuffer -name .git -prune -o -regextype posix-egrep -regex "$include_regex" -print`;
    src_files+=" ";
    src_files+=`find ./error -name .git -prune -o -regextype posix-egrep -regex "$include_regex" -print`;
    src_files+=" ";
    src_files+=`find ./tls -name .git -prune -o -regextype posix-egrep -regex "$include_regex" -print`;
    src_files+=" ";
    src_files+=`find ./utils -name .git -prune -o -regextype posix-egrep -regex "$include_regex" -print`;
    src_files+=" ";
    src_files+=`find ./tests/unit -name .git -prune -o -regextype posix-egrep -regex "$include_regex" -print`;
    src_files+=" ";
    src_files+=`find ./tests/testlib -name .git -prune -o -regextype posix-egrep -regex "$include_regex" -print`;
    echo $src_files | xargs -n 1 -P $(nproc) clang-format -style=file -i)
}

function test_toolchain_counts {
    # This is a starting point for a unit test of the devShell.
    # The choosen S2N_LIBCRYPTO should be 2, and the others should be zero.
    banner "Checking the CMAKE_INCLUDE_PATH for libcrypto counts"
    echo $CMAKE_INCLUDE_PATH|gawk 'BEGIN{RS=":"; o10=0; o11=0; o3=0;awslc=0;libre=0}
      /openssl-3.0/{o3++}
      /openssl-1.1/{o11++}
      /openssl-1.0/{o10++}
      /aws-lc/{awslc++}
      /libressl/{libre++}
      END{print "\nOpenssl3:\t",o3,"\nOpenssl1.1:\t",o11,"\nOpenssl1.0.2:\t",o10,"\nAwlc:\t\t",awslc,"\nLibreSSL:\t", libre}'
    banner "Checking tooling counts (these should all be 1)"
    echo -e "\nOpenssl integ:\t $(openssl version|grep -c '1.1.1')"
    echo -e "Corretto 17:\t $(java -version 2>&1|grep -ce 'Runtime.*Corretto-17')"
    echo -e "gnutls-cli:\t $(gnutls-cli --version |grep -c 'gnutls-cli 3.7')"
    echo -e "gnutls-serv:\t $(gnutls-serv --version |grep -c 'gnutls-serv 3.7')"
    echo -e "Nix Python:\t $(which python|grep -c '/nix/store')"
    echo -e "Nix pytest:\t $(which pytest|grep -c '/nix/store')"
<<<<<<< HEAD
=======
    echo -e "Nix sslyze:\t $(which sslyze|grep -c '/nix/store')"
    echo -e "python nassl:\t $(pip freeze|grep -c 'nassl')"
    echo -e "valgrind:\t $(valgrind --version|grep -c 'valgrind-3.19.0')"
>>>>>>> 6c7cdc83
}

function test_nonstandard_compilation {
    # Any script that needs to compile s2n in a non-standard way can run here
    ./codebuild/bin/test_dynamic_load.sh $(mktemp -d)
}
<|MERGE_RESOLUTION|>--- conflicted
+++ resolved
@@ -137,12 +137,7 @@
     echo -e "gnutls-serv:\t $(gnutls-serv --version |grep -c 'gnutls-serv 3.7')"
     echo -e "Nix Python:\t $(which python|grep -c '/nix/store')"
     echo -e "Nix pytest:\t $(which pytest|grep -c '/nix/store')"
-<<<<<<< HEAD
-=======
-    echo -e "Nix sslyze:\t $(which sslyze|grep -c '/nix/store')"
-    echo -e "python nassl:\t $(pip freeze|grep -c 'nassl')"
     echo -e "valgrind:\t $(valgrind --version|grep -c 'valgrind-3.19.0')"
->>>>>>> 6c7cdc83
 }
 
 function test_nonstandard_compilation {
