{
  description = "A flake for s2n-tls";

  inputs = {
    nixpkgs.url = "github:NixOS/nixpkgs/nixos-24.11";
    # Pure nix functions, not relying on nixpkgs https://github.com/numtide/flake-utils
    flake-utils.url = "github:numtide/flake-utils";
    awslc.url = "github:dougch/aws-lc?ref=nixv1.36.0";
    awslcfips2022.url = "github:dougch/aws-lc?ref=nixAWS-LC-FIPS-2.0.17";
    awslcfips2024.url = "github:dougch/aws-lc?ref=nixfips-2024-09-27";
  };

  outputs = { self, nixpkgs, awslc, awslcfips2022, awslcfips2024, flake-utils }:
    flake-utils.lib.eachDefaultSystem (system:
      let
        pkgs = import nixpkgs {
          inherit system;
          config = { permittedInsecurePackages = [ "openssl-1.1.1w" ]; };
        };
        # Internal variable = input.awslc ...<package name from flake>
        aws-lc = awslc.packages.${system}.aws-lc;
        aws-lc-fips-2022 = awslcfips2022.packages.${system}.aws-lc-fips-2022;
        aws-lc-fips-2024 = awslcfips2024.packages.${system}.aws-lc-fips-2024;
        # TODO: submit a flake PR
        corretto = import nix/amazon-corretto-17.nix { pkgs = pkgs; };
        pythonEnv = import ./nix/pyenv.nix { pkgs = pkgs; };
        # Note: we're rebuilding, not importing from nixpkgs for the mkShells.
        openssl_1_0_2 = import ./nix/openssl_1_0_2.nix { pkgs = pkgs; };
        openssl_1_1_1 = import ./nix/openssl_1_1_1.nix { pkgs = pkgs; };
        openssl_3_0 = import ./nix/openssl_3_0.nix { pkgs = pkgs; };
        libressl = import ./nix/libressl.nix { pkgs = pkgs; };
        common_packages = [
          # Integration Deps
          # We're not including openssl1.1.1 in our package list to avoid confusing cmake.
          # It will be in the PATH of our devShell for use in tests.
          pythonEnv
<<<<<<< HEAD
          # Pin to a specific version of valgrind that's maintained
          (pkgs.valgrind.overrideAttrs (oldAttrs: {
            meta = oldAttrs.meta // { 
              broken = false;
              unsupported = false;
            };
          }))
=======
>>>>>>> 61eef71c
          corretto
          pkgs.iproute2
          pkgs.apacheHttpd
          pkgs.procps
          # stress testing tool for linux
          pkgs.stress
          # GnuTLS-cli and serv utilities needed for some integration tests.
          pkgs.gnutls
          pkgs.tshark

          # C Compiler Tooling; adding llvm/clang is an involved future task.
          pkgs.gcc
          pkgs.gdb
          pkgs.valgrind

          # Linters/Formatters
          pkgs.shellcheck
          # There are 2 nix formatters; use the old one for now.
          pkgs.nixfmt-classic
          # This will eventually replace everything in nix/pyenv.nix
          pkgs.uv
          pkgs.python310Packages.pep8
          pkgs.python310Packages.ipython

          # Rust
          pkgs.rustup

          # Quality of Life
          pkgs.findutils
          pkgs.git
          pkgs.which
        ];
        writeScript = path:
          pkgs.writeScript (baseNameOf path)
          (builtins.readFile (toString path));
      in rec {
        packages.s2n-tls = pkgs.stdenv.mkDerivation {
          src = self;
          name = "s2n-tls";
          inherit system;

          # Set GCC as the compiler for package builds
          CC = "${pkgs.gcc}/bin/gcc";
          CXX = "${pkgs.gcc}/bin/g++";

          nativeBuildInputs = [ pkgs.cmake ];
          buildInputs = [ pkgs.openssl_3 ];

          configurePhase = ''
            cmake -S . -B./build \
                  -DBUILD_SHARED_LIBS=ON \
                  -DCMAKE_BUILD_TYPE=RelWithDebInfo \
                  -DCMAKE_C_COMPILER=${pkgs.gcc}/bin/gcc \
                  -DCMAKE_CXX_COMPILER=${pkgs.gcc}/bin/g++
          ''; # Explicitly set GCC as the compiler for CMake

          buildPhase = ''
            cmake --build ./build -j $(nproc)
          '';

          installPhase = ''
            cmake --install ./build --prefix $out
          '';

          checkPhase = ''
            echo Not running tests here. Run `nix develop` to run tests.
          '';

          propagatedBuildInputs = [ pkgs.openssl_3 ];
        };
        # Import devShells from the separate module
        devShells = import ./nix/devshells.nix {
          inherit pkgs system common_packages openssl_1_0_2 openssl_1_1_1
            openssl_3_0 libressl aws-lc aws-lc-fips-2022 aws-lc-fips-2024
            writeScript;
        };
        packages.devShell = devShells.default.inputDerivation;
        packages.default = packages.s2n-tls;
        packages.s2n-tls-openssl3 = packages.s2n-tls.overrideAttrs
          (finalAttrs: previousAttrs: { doCheck = true; });
        packages.s2n-tls-openssl11 = packages.s2n-tls.overrideAttrs
          (finalAttrs: previousAttrs: {
            doCheck = true;
            buildInputs = [ pkgs.openssl_1_1 ];
          });
        packages.s2n-tls-libressl = packages.s2n-tls.overrideAttrs
          (finalAttrs: previousAttrs: {
            doCheck = true;
            buildInputs = [ pkgs.libressl ];
          });
        formatter = pkgs.nixfmt;
      });
}<|MERGE_RESOLUTION|>--- conflicted
+++ resolved
@@ -34,16 +34,6 @@
           # We're not including openssl1.1.1 in our package list to avoid confusing cmake.
           # It will be in the PATH of our devShell for use in tests.
           pythonEnv
-<<<<<<< HEAD
-          # Pin to a specific version of valgrind that's maintained
-          (pkgs.valgrind.overrideAttrs (oldAttrs: {
-            meta = oldAttrs.meta // { 
-              broken = false;
-              unsupported = false;
-            };
-          }))
-=======
->>>>>>> 61eef71c
           corretto
           pkgs.iproute2
           pkgs.apacheHttpd
